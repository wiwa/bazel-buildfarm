// Copyright 2017 The Bazel Authors. All rights reserved.
//
// Licensed under the Apache License, Version 2.0 (the "License");
// you may not use this file except in compliance with the License.
// You may obtain a copy of the License at
//
//    http://www.apache.org/licenses/LICENSE-2.0
//
// Unless required by applicable law or agreed to in writing, software
// distributed under the License is distributed on an "AS IS" BASIS,
// WITHOUT WARRANTIES OR CONDITIONS OF ANY KIND, either express or implied.
// See the License for the specific language governing permissions and
// limitations under the License.

package build.buildfarm.instance.stub;

<<<<<<< HEAD
import static com.google.common.base.Preconditions.checkState;
import static java.util.logging.Level.SEVERE;

=======
import build.bazel.remote.execution.v2.ActionCacheGrpc;
import build.bazel.remote.execution.v2.ActionCacheGrpc.ActionCacheBlockingStub;
import build.bazel.remote.execution.v2.ActionResult;
import build.bazel.remote.execution.v2.ContentAddressableStorageGrpc;
import build.bazel.remote.execution.v2.ContentAddressableStorageGrpc.ContentAddressableStorageBlockingStub;
import build.bazel.remote.execution.v2.Digest;
import build.bazel.remote.execution.v2.Directory;
import build.bazel.remote.execution.v2.ExecuteOperationMetadata;
import build.bazel.remote.execution.v2.ExecutionPolicy;
import build.bazel.remote.execution.v2.FindMissingBlobsRequest;
import build.bazel.remote.execution.v2.FindMissingBlobsResponse;
import build.bazel.remote.execution.v2.GetTreeRequest;
import build.bazel.remote.execution.v2.GetTreeResponse;
import build.bazel.remote.execution.v2.Platform;
import build.bazel.remote.execution.v2.ResultsCachePolicy;
import build.bazel.remote.execution.v2.ServerCapabilities;
import build.bazel.remote.execution.v2.UpdateActionResultRequest;
>>>>>>> 0274ea55
import build.buildfarm.common.DigestUtil;
import build.buildfarm.common.DigestUtil.ActionKey;
import build.buildfarm.instance.Instance;
import build.buildfarm.instance.Utils;
import build.buildfarm.v1test.OperationQueueGrpc;
import build.buildfarm.v1test.OperationQueueGrpc.OperationQueueBlockingStub;
import build.buildfarm.v1test.PollOperationRequest;
import build.buildfarm.v1test.QueueEntry;
import build.buildfarm.v1test.TakeOperationRequest;
import com.google.bytestream.ByteStreamGrpc;
import com.google.bytestream.ByteStreamGrpc.ByteStreamBlockingStub;
import com.google.bytestream.ByteStreamGrpc.ByteStreamStub;
import com.google.bytestream.ByteStreamProto.ReadRequest;
import com.google.bytestream.ByteStreamProto.ReadResponse;
import com.google.bytestream.ByteStreamProto.WriteRequest;
import com.google.bytestream.ByteStreamProto.WriteResponse;
import com.google.common.base.Supplier;
import com.google.common.base.Suppliers;
import com.google.common.collect.ImmutableList;
import com.google.common.collect.Iterables;
import com.google.common.collect.Iterators;
<<<<<<< HEAD
import com.google.common.util.concurrent.Futures;
import com.google.common.util.concurrent.ListenableFuture;
import com.google.common.util.concurrent.SettableFuture;
import com.google.longrunning.CancelOperationRequest;
import com.google.longrunning.DeleteOperationRequest;
import com.google.longrunning.GetOperationRequest;
import com.google.longrunning.ListOperationsRequest;
import com.google.longrunning.ListOperationsResponse;
import com.google.longrunning.OperationsGrpc;
import com.google.longrunning.OperationsGrpc.OperationsBlockingStub;
import build.bazel.remote.execution.v2.ActionCacheGrpc;
import build.bazel.remote.execution.v2.ActionCacheGrpc.ActionCacheBlockingStub;
import build.bazel.remote.execution.v2.ActionResult;
import build.bazel.remote.execution.v2.ContentAddressableStorageGrpc;
import build.bazel.remote.execution.v2.ContentAddressableStorageGrpc.ContentAddressableStorageBlockingStub;
import build.bazel.remote.execution.v2.ContentAddressableStorageGrpc.ContentAddressableStorageFutureStub;
import build.bazel.remote.execution.v2.Digest;
import build.bazel.remote.execution.v2.Directory;
import build.bazel.remote.execution.v2.ExecuteOperationMetadata;
import build.bazel.remote.execution.v2.ExecuteRequest;
import build.bazel.remote.execution.v2.ExecutionGrpc;
import build.bazel.remote.execution.v2.ExecutionGrpc.ExecutionFutureStub;
import build.bazel.remote.execution.v2.ExecutionPolicy;
import build.bazel.remote.execution.v2.FindMissingBlobsRequest;
import build.bazel.remote.execution.v2.FindMissingBlobsResponse;
import build.bazel.remote.execution.v2.GetActionResultRequest;
import build.bazel.remote.execution.v2.GetTreeRequest;
import build.bazel.remote.execution.v2.GetTreeResponse;
import build.bazel.remote.execution.v2.Platform;
import build.bazel.remote.execution.v2.RequestMetadata;
import build.bazel.remote.execution.v2.ResultsCachePolicy;
import build.bazel.remote.execution.v2.ServerCapabilities;
import build.bazel.remote.execution.v2.UpdateActionResultRequest;
=======
import com.google.common.util.concurrent.SettableFuture;
>>>>>>> 0274ea55
import com.google.longrunning.Operation;
import com.google.protobuf.Any;
import com.google.protobuf.ByteString;
import com.google.protobuf.InvalidProtocolBufferException;
import com.google.rpc.Code;
import io.grpc.ManagedChannel;
import io.grpc.Status;
import io.grpc.StatusRuntimeException;
import io.grpc.stub.StreamObserver;
import java.io.IOException;
import java.io.InputStream;
import java.io.OutputStream;
import java.util.Collections;
import java.util.Iterator;
import java.util.List;
<<<<<<< HEAD
import java.util.concurrent.ExecutorService;
import java.util.concurrent.TimeUnit;
import java.util.concurrent.atomic.AtomicReference;
=======
import java.util.concurrent.ExecutionException;
>>>>>>> 0274ea55
import java.util.function.Predicate;
import java.util.logging.Logger;

public class StubInstance implements Instance {
  private static final Logger logger = Logger.getLogger(StubInstance.class.getName());

  private final String name;
  private final DigestUtil digestUtil;
  private final ManagedChannel channel;
  private final Retrier retrier;
  private final ByteStreamUploader uploader;
  private final long deadlineAfter;
  private final TimeUnit deadlineAfterUnits;
  private boolean isStopped = false;

  public StubInstance(
      String name,
      DigestUtil digestUtil,
      ManagedChannel channel,
      long deadlineAfter, TimeUnit deadlineAfterUnits,
      Retrier retrier,
      ByteStreamUploader uploader) {
    this.name = name;
    this.digestUtil = digestUtil;
    this.channel = channel;
    this.deadlineAfter = deadlineAfter;
    this.deadlineAfterUnits = deadlineAfterUnits;
    this.retrier = retrier;
    this.uploader = uploader;
  }

  private final Supplier<ActionCacheBlockingStub> actionCacheBlockingStub =
      Suppliers.memoize(
          new Supplier<ActionCacheBlockingStub>() {
            @Override
            public ActionCacheBlockingStub get() {
              return ActionCacheGrpc.newBlockingStub(channel);
            }
          });

  private final Supplier<ContentAddressableStorageBlockingStub> contentAddressableStorageBlockingStub =
      Suppliers.memoize(
          new Supplier<ContentAddressableStorageBlockingStub>() {
            @Override
            public ContentAddressableStorageBlockingStub get() {
              return ContentAddressableStorageGrpc.newBlockingStub(channel);
            }
          });

  private final Supplier<ContentAddressableStorageFutureStub> contentAddressableStorageFutureStub =
      Suppliers.memoize(
          new Supplier<ContentAddressableStorageFutureStub>() {
            @Override
            public ContentAddressableStorageFutureStub get() {
              return ContentAddressableStorageGrpc.newFutureStub(channel);
            }
          });

  private final Supplier<ByteStreamBlockingStub> bsBlockingStub =
      Suppliers.memoize(
          new Supplier<ByteStreamBlockingStub>() {
            @Override
            public ByteStreamBlockingStub get() {
              return ByteStreamGrpc.newBlockingStub(channel);
            }
          });

  private final Supplier<ByteStreamStub> bsStub =
      Suppliers.memoize(
          new Supplier<ByteStreamStub>() {
            @Override
            public ByteStreamStub get() {
              return ByteStreamGrpc.newStub(channel);
            }
          });

  private final Supplier<OperationsBlockingStub> operationsBlockingStub =
      Suppliers.memoize(
          new Supplier<OperationsBlockingStub>() {
            @Override
            public OperationsBlockingStub get() {
              return OperationsGrpc.newBlockingStub(channel);
            }
          });

  private final Supplier<OperationQueueBlockingStub> operationQueueBlockingStub =
      Suppliers.memoize(
          new Supplier<OperationQueueBlockingStub>() {
            @Override
            public OperationQueueBlockingStub get() {
              return OperationQueueGrpc.newBlockingStub(channel);
            }
          });

  private final Supplier<ExecutionFutureStub> executionFutureStub =
      Suppliers.memoize(
          new Supplier<ExecutionFutureStub>() {
            @Override
            public ExecutionFutureStub get() {
              return ExecutionGrpc.newFutureStub(channel);
            }
          });

  @Override
  public String getName() {
    return name;
  }

  @Override
  public DigestUtil getDigestUtil() {
    return digestUtil;
  }

  @Override
  public void start() { }

  @Override
  public void stop() throws InterruptedException {
    isStopped = true;
    channel.shutdownNow();
    channel.awaitTermination(0, TimeUnit.SECONDS);
  }

  private void throwIfStopped() {
    if (isStopped) {
      throw new IllegalStateException("instance has been stopped");
    }
  }

  @Override
  public ActionResult getActionResult(ActionKey actionKey) {
    throwIfStopped();
    try {
      return actionCacheBlockingStub.get()
          .withDeadlineAfter(deadlineAfter, deadlineAfterUnits)
          .getActionResult(GetActionResultRequest.newBuilder()
              .setInstanceName(getName())
              .setActionDigest(actionKey.getDigest())
              .build());
    } catch (StatusRuntimeException e) {
      if (e.getStatus().equals(Status.NOT_FOUND)) {
        return null;
      }
      throw e;
    }
  }

  @Override
  public void putActionResult(ActionKey actionKey, ActionResult actionResult) {
<<<<<<< HEAD
    throwIfStopped();
    actionCacheBlockingStub.get()
        .withDeadlineAfter(deadlineAfter, deadlineAfterUnits)
        .updateActionResult(UpdateActionResultRequest.newBuilder()
=======
    // should we be checking the ActionResult return value?
    actionCacheBlockingStub.get().updateActionResult(UpdateActionResultRequest.newBuilder()
>>>>>>> 0274ea55
        .setInstanceName(getName())
        .setActionDigest(actionKey.getDigest())
        .setActionResult(actionResult)
        .build());
  }

  @Override
  public ListenableFuture<Iterable<Digest>> findMissingBlobs(Iterable<Digest> digests, ExecutorService service) {
    throwIfStopped();
    FindMissingBlobsRequest request = FindMissingBlobsRequest.newBuilder()
            .setInstanceName(getName())
            .addAllBlobDigests(digests)
            .build();
    if (request.getSerializedSize() > 4 * 1024 * 1024) {
      throw new IllegalStateException("FINDMISSINGBLOBS IS TOO LARGE");
    }
    // we could executor here, but it seems unnecessary
    return Futures.transform(
        contentAddressableStorageFutureStub
            .get()
            .withDeadlineAfter(deadlineAfter, deadlineAfterUnits)
            .findMissingBlobs(request),
        (response) -> response.getMissingBlobDigestsList(),
        service);
  }

  /** expectedSize == -1 for unlimited */
  @Override
  public CommittingOutputStream getStreamOutput(String name, long expectedSize) {
    throwIfStopped();
    return new CommittingOutputStream() {
      SettableFuture<Long> committedFuture = SettableFuture.create();
      boolean closed = false;
      String resourceName = name;
<<<<<<< HEAD
      long writtenBytes = 0;
=======
      long written_bytes = 0;
      SettableFuture<WriteResponse> writeResponseFuture = SettableFuture.create();
>>>>>>> 0274ea55
      StreamObserver<WriteRequest> requestObserver = bsStub.get()
          .withDeadlineAfter(deadlineAfter, deadlineAfterUnits)
          .write(
              new StreamObserver<WriteResponse>() {
                @Override
<<<<<<< HEAD
                public void onNext(WriteResponse reply) {
                  checkState(reply.getCommittedSize() == writtenBytes);
                  requestObserver.onCompleted();
                  committedFuture.set(reply.getCommittedSize());
=======
                public void onNext(WriteResponse response) {
                  writeResponseFuture.set(response);
>>>>>>> 0274ea55
                }

                @Override
                public void onError(Throwable t) {
<<<<<<< HEAD
                  committedFuture.setException(t);
=======
                  writeResponseFuture.setException(
                      new StatusRuntimeException(Status.fromThrowable(t)));
>>>>>>> 0274ea55
                }

                @Override
                public void onCompleted() {
<<<<<<< HEAD
                  if (!closed) {
                    logger.severe("Server closed connection before output stream for " + resourceName + " at " + writtenBytes);
                    // FIXME(werkt) better error, status
                    committedFuture.setException(
=======
                  if (!closed && !writeResponseFuture.isDone()) {
                    writeResponseFuture.setException(
>>>>>>> 0274ea55
                        new RuntimeException("Server closed connection before output stream."));
                  }
                }
              }
          );

      private long checkWriteResponse() throws IOException {
        try {
          return writeResponseFuture.get().getCommittedSize();
        } catch (ExecutionException e) {
          if (e.getCause() instanceof RuntimeException) {
            throw (RuntimeException) e.getCause();
          }
          if (e.getCause() instanceof IOException) {
            throw (IOException) e.getCause();
          }
          throw new IOException(e.getCause());
        } catch (InterruptedException e) {
          throw new IOException(e);
        }
      }

      @Override
<<<<<<< HEAD
      public void close() {
        if (!closed) {
          closed = true;
          requestObserver.onNext(WriteRequest.newBuilder()
              .setFinishWrite(true)
              .build());
=======
      public void close() throws IOException {
        boolean finish = !closed && !writeResponseFuture.isDone();
        if (finish) {
          closed = true;
          requestObserver.onNext(WriteRequest.newBuilder()
              .setResourceName(resourceName)
              .setFinishWrite(true)
              .build());
          requestObserver.onCompleted();
        }
        if (checkWriteResponse() != written_bytes) {
          throw new IOException("committed_size did not match bytes written");
>>>>>>> 0274ea55
        }
      }

      @Override
      public void write(int b) throws IOException {
        byte[] buf = new byte[1];
        buf[0] = (byte) b;
        write(buf);
      }

      @Override
      public void write(byte[] b) throws IOException {
        write(b, 0, b.length);
      }

      boolean isFinishWrite(long sizeAfterWrite) {
        return expectedSize < 0 ? false : (sizeAfterWrite >= expectedSize);
      }

      WriteRequest createWriteRequest(ByteString chunk, boolean finishWrite) {
        WriteRequest.Builder builder = WriteRequest.newBuilder()
            .setData(chunk)
            .setWriteOffset(writtenBytes)
            .setFinishWrite(finishWrite);
        if (writtenBytes == 0) {
          builder.setResourceName(resourceName);
        }
        return builder.build();
      }

      @Override
      public void write(byte[] b, int off, int len) throws IOException {
        if (closed) {
<<<<<<< HEAD
          throw new IOException("stream is closed");
        }
        closed = isFinishWrite(writtenBytes + len);
        WriteRequest request = createWriteRequest(ByteString.copyFrom(b, off, len), closed);
        requestObserver.onNext(request);
        writtenBytes += len;
      }

      @Override
      public ListenableFuture<Long> getCommittedFuture() {
        return committedFuture;
=======
          throw new IOException();
        }
        if (writeResponseFuture.isDone()) {
          long committedSize = checkWriteResponse();
          throw new IOException("write response with committed_size " + committedSize + " received before write");
        }
        requestObserver.onNext(WriteRequest.newBuilder()
            .setResourceName(resourceName)
            .setData(ByteString.copyFrom(b, off, len))
            .setWriteOffset(written_bytes)
            .setFinishWrite(false)
            .build());
        written_bytes += len;
>>>>>>> 0274ea55
      }
    };
  }

  @Override
  public InputStream newStreamInput(String name, long offset) throws IOException, InterruptedException {
    throwIfStopped();
    Iterator<ReadResponse> replies = bsBlockingStub
        .get()
        .withDeadlineAfter(deadlineAfter, deadlineAfterUnits)
        .read(ReadRequest.newBuilder().setReadOffset(offset).setResourceName(name).build());
    return new ByteStringIteratorInputStream(Iterators.transform(replies, (reply) -> reply.getData()));
  }

  @Override
  public String getBlobName(Digest blobDigest) {
    return String.format(
        "%s/blobs/%s",
        getName(),
        DigestUtil.toString(blobDigest));
  }

  @Override
  public void getBlob(Digest blobDigest, long offset, long limit, StreamObserver<ByteString> blobObserver) {
    throwIfStopped();
    bsStub.get()
        .withDeadlineAfter(deadlineAfter, deadlineAfterUnits)
        .read(
            ReadRequest.newBuilder()
                .setResourceName(getBlobName(blobDigest))
                .setReadOffset(offset)
                .setReadLimit(limit)
                .build(),
            new StreamObserver<ReadResponse>() {
              @Override
              public void onNext(ReadResponse response) {
                blobObserver.onNext(response.getData());
              }

              @Override
              public void onCompleted() {
                blobObserver.onCompleted();
              }

              @Override
              public void onError(Throwable t) {
                blobObserver.onError(t);
              }
            });
  }

  @Override
  public ChunkObserver getWriteBlobObserver(Digest blobDigest) {
    throw new UnsupportedOperationException();
  }

  @Override
  public ChunkObserver getWriteOperationStreamObserver(String operationStream) {
    throw new UnsupportedOperationException();
  }

  @Override
  public String getTree(
      Digest rootDigest,
      int pageSize,
      String pageToken,
      ImmutableList.Builder<Directory> directories,
      boolean acceptMissing) {
    throwIfStopped();
    Iterator<GetTreeResponse> replies = contentAddressableStorageBlockingStub
        .get()
        .withDeadlineAfter(deadlineAfter, deadlineAfterUnits)
        .getTree(GetTreeRequest.newBuilder()
            .setInstanceName(getName())
            .setRootDigest(rootDigest)
            .setPageSize(pageSize)
            .setPageToken(pageToken)
            .build());
    // new streaming interface doesn't really fit with what we're trying to do here...
    String nextPageToken = "";
    while (replies.hasNext()) {
      GetTreeResponse response = replies.next();
      directories.addAll(response.getDirectoriesList());
      nextPageToken = response.getNextPageToken();
    }
    return nextPageToken;
  }

  @Override
  public void execute(
      Digest actionDigest,
      boolean skipCacheLookup,
      ExecutionPolicy executionPolicy,
      ResultsCachePolicy resultsCachePolicy,
      RequestMetadata metadata,
      Predicate<Operation> watcher) {
    throw new UnsupportedOperationException();
  }

  @Override
  public void match(Platform platform, MatchListener listener) throws InterruptedException {
    throwIfStopped();
    TakeOperationRequest request = TakeOperationRequest.newBuilder()
        .setInstanceName(getName())
        .setPlatform(platform)
        .build();
    listener.onWaitStart();
    QueueEntry queueEntry = operationQueueBlockingStub.get()
        .withDeadlineAfter(deadlineAfter, deadlineAfterUnits)
        .take(request);
    listener.onWaitEnd();
    listener.onEntry(queueEntry);
  }

  @Override
  public boolean putOperation(Operation operation) {
    throwIfStopped();
    return operationQueueBlockingStub
        .get()
        .withDeadlineAfter(deadlineAfter, deadlineAfterUnits)
        .put(operation)
        .getCode() == Code.OK.getNumber();
  }

  @Override
  public boolean putAndValidateOperation(Operation operation) {
    throw new UnsupportedOperationException();
  }

  @Override
  public boolean pollOperation(
      String operationName,
      ExecuteOperationMetadata.Stage stage) {
    throwIfStopped();
    return operationQueueBlockingStub
        .get()
        .withDeadlineAfter(deadlineAfter, deadlineAfterUnits)
        .poll(PollOperationRequest.newBuilder()
            .setOperationName(operationName)
            .setStage(stage)
            .build())
        .getCode() == Code.OK.getNumber();
  }

  @Override
  public boolean watchOperation(
      String operationName,
      Predicate<Operation> watcher) {
    throw new UnsupportedOperationException();
  }

  @Override
  public String listOperations(
      int pageSize, String pageToken, String filter,
      ImmutableList.Builder<Operation> operations) {
    throwIfStopped();
    ListOperationsResponse response =
        operationsBlockingStub.get()
            .withDeadlineAfter(deadlineAfter, deadlineAfterUnits)
            .listOperations(ListOperationsRequest.newBuilder()
            .setName(getName() + "/operations")
            .setPageSize(pageSize)
            .setPageToken(pageToken)
            .setFilter(filter)
            .build());
    operations.addAll(response.getOperationsList());
    return response.getNextPageToken();
  }

  @Override
  public Operation getOperation(String operationName) {
    throwIfStopped();
    return operationsBlockingStub.get()
        .withDeadlineAfter(deadlineAfter, deadlineAfterUnits)
        .getOperation(GetOperationRequest.newBuilder()
            .setName(operationName)
            .build());
  }

  @Override
  public void deleteOperation(String operationName) {
    throwIfStopped();
    operationsBlockingStub.get()
        .withDeadlineAfter(deadlineAfter, deadlineAfterUnits)
        .deleteOperation(DeleteOperationRequest.newBuilder()
            .setName(operationName)
            .build());
  }

  @Override
  public void cancelOperation(String operationName) {
    throwIfStopped();
    operationsBlockingStub.get()
        .withDeadlineAfter(deadlineAfter, deadlineAfterUnits)
        .cancelOperation(CancelOperationRequest.newBuilder()
        .setName(operationName)
        .build());
  }

  @Override
  public ServerCapabilities getCapabilities() {
    throw new UnsupportedOperationException();
  }
}<|MERGE_RESOLUTION|>--- conflicted
+++ resolved
@@ -14,29 +14,31 @@
 
 package build.buildfarm.instance.stub;
 
-<<<<<<< HEAD
 import static com.google.common.base.Preconditions.checkState;
+import static com.google.common.util.concurrent.Futures.immediateFuture;
+import static com.google.common.util.concurrent.Futures.transform;
 import static java.util.logging.Level.SEVERE;
 
-=======
 import build.bazel.remote.execution.v2.ActionCacheGrpc;
 import build.bazel.remote.execution.v2.ActionCacheGrpc.ActionCacheBlockingStub;
 import build.bazel.remote.execution.v2.ActionResult;
 import build.bazel.remote.execution.v2.ContentAddressableStorageGrpc;
 import build.bazel.remote.execution.v2.ContentAddressableStorageGrpc.ContentAddressableStorageBlockingStub;
+import build.bazel.remote.execution.v2.ContentAddressableStorageGrpc.ContentAddressableStorageFutureStub;
 import build.bazel.remote.execution.v2.Digest;
 import build.bazel.remote.execution.v2.Directory;
 import build.bazel.remote.execution.v2.ExecuteOperationMetadata;
 import build.bazel.remote.execution.v2.ExecutionPolicy;
 import build.bazel.remote.execution.v2.FindMissingBlobsRequest;
 import build.bazel.remote.execution.v2.FindMissingBlobsResponse;
+import build.bazel.remote.execution.v2.GetActionResultRequest;
 import build.bazel.remote.execution.v2.GetTreeRequest;
 import build.bazel.remote.execution.v2.GetTreeResponse;
 import build.bazel.remote.execution.v2.Platform;
+import build.bazel.remote.execution.v2.RequestMetadata;
 import build.bazel.remote.execution.v2.ResultsCachePolicy;
 import build.bazel.remote.execution.v2.ServerCapabilities;
 import build.bazel.remote.execution.v2.UpdateActionResultRequest;
->>>>>>> 0274ea55
 import build.buildfarm.common.DigestUtil;
 import build.buildfarm.common.DigestUtil.ActionKey;
 import build.buildfarm.instance.Instance;
@@ -58,8 +60,6 @@
 import com.google.common.collect.ImmutableList;
 import com.google.common.collect.Iterables;
 import com.google.common.collect.Iterators;
-<<<<<<< HEAD
-import com.google.common.util.concurrent.Futures;
 import com.google.common.util.concurrent.ListenableFuture;
 import com.google.common.util.concurrent.SettableFuture;
 import com.google.longrunning.CancelOperationRequest;
@@ -69,32 +69,6 @@
 import com.google.longrunning.ListOperationsResponse;
 import com.google.longrunning.OperationsGrpc;
 import com.google.longrunning.OperationsGrpc.OperationsBlockingStub;
-import build.bazel.remote.execution.v2.ActionCacheGrpc;
-import build.bazel.remote.execution.v2.ActionCacheGrpc.ActionCacheBlockingStub;
-import build.bazel.remote.execution.v2.ActionResult;
-import build.bazel.remote.execution.v2.ContentAddressableStorageGrpc;
-import build.bazel.remote.execution.v2.ContentAddressableStorageGrpc.ContentAddressableStorageBlockingStub;
-import build.bazel.remote.execution.v2.ContentAddressableStorageGrpc.ContentAddressableStorageFutureStub;
-import build.bazel.remote.execution.v2.Digest;
-import build.bazel.remote.execution.v2.Directory;
-import build.bazel.remote.execution.v2.ExecuteOperationMetadata;
-import build.bazel.remote.execution.v2.ExecuteRequest;
-import build.bazel.remote.execution.v2.ExecutionGrpc;
-import build.bazel.remote.execution.v2.ExecutionGrpc.ExecutionFutureStub;
-import build.bazel.remote.execution.v2.ExecutionPolicy;
-import build.bazel.remote.execution.v2.FindMissingBlobsRequest;
-import build.bazel.remote.execution.v2.FindMissingBlobsResponse;
-import build.bazel.remote.execution.v2.GetActionResultRequest;
-import build.bazel.remote.execution.v2.GetTreeRequest;
-import build.bazel.remote.execution.v2.GetTreeResponse;
-import build.bazel.remote.execution.v2.Platform;
-import build.bazel.remote.execution.v2.RequestMetadata;
-import build.bazel.remote.execution.v2.ResultsCachePolicy;
-import build.bazel.remote.execution.v2.ServerCapabilities;
-import build.bazel.remote.execution.v2.UpdateActionResultRequest;
-=======
-import com.google.common.util.concurrent.SettableFuture;
->>>>>>> 0274ea55
 import com.google.longrunning.Operation;
 import com.google.protobuf.Any;
 import com.google.protobuf.ByteString;
@@ -110,13 +84,10 @@
 import java.util.Collections;
 import java.util.Iterator;
 import java.util.List;
-<<<<<<< HEAD
+import java.util.concurrent.ExecutionException;
 import java.util.concurrent.ExecutorService;
 import java.util.concurrent.TimeUnit;
 import java.util.concurrent.atomic.AtomicReference;
-=======
-import java.util.concurrent.ExecutionException;
->>>>>>> 0274ea55
 import java.util.function.Predicate;
 import java.util.logging.Logger;
 
@@ -126,7 +97,6 @@
   private final String name;
   private final DigestUtil digestUtil;
   private final ManagedChannel channel;
-  private final Retrier retrier;
   private final ByteStreamUploader uploader;
   private final long deadlineAfter;
   private final TimeUnit deadlineAfterUnits;
@@ -137,14 +107,12 @@
       DigestUtil digestUtil,
       ManagedChannel channel,
       long deadlineAfter, TimeUnit deadlineAfterUnits,
-      Retrier retrier,
       ByteStreamUploader uploader) {
     this.name = name;
     this.digestUtil = digestUtil;
     this.channel = channel;
     this.deadlineAfter = deadlineAfter;
     this.deadlineAfterUnits = deadlineAfterUnits;
-    this.retrier = retrier;
     this.uploader = uploader;
   }
 
@@ -208,15 +176,6 @@
             @Override
             public OperationQueueBlockingStub get() {
               return OperationQueueGrpc.newBlockingStub(channel);
-            }
-          });
-
-  private final Supplier<ExecutionFutureStub> executionFutureStub =
-      Suppliers.memoize(
-          new Supplier<ExecutionFutureStub>() {
-            @Override
-            public ExecutionFutureStub get() {
-              return ExecutionGrpc.newFutureStub(channel);
             }
           });
 
@@ -266,35 +225,29 @@
 
   @Override
   public void putActionResult(ActionKey actionKey, ActionResult actionResult) {
-<<<<<<< HEAD
-    throwIfStopped();
+    throwIfStopped();
+    // should we be checking the ActionResult return value?
     actionCacheBlockingStub.get()
         .withDeadlineAfter(deadlineAfter, deadlineAfterUnits)
         .updateActionResult(UpdateActionResultRequest.newBuilder()
-=======
-    // should we be checking the ActionResult return value?
-    actionCacheBlockingStub.get().updateActionResult(UpdateActionResultRequest.newBuilder()
->>>>>>> 0274ea55
+            .setInstanceName(getName())
+            .setActionDigest(actionKey.getDigest())
+            .setActionResult(actionResult)
+            .build());
+  }
+
+  @Override
+  public ListenableFuture<Iterable<Digest>> findMissingBlobs(Iterable<Digest> digests, ExecutorService service) {
+    throwIfStopped();
+    FindMissingBlobsRequest request = FindMissingBlobsRequest.newBuilder()
         .setInstanceName(getName())
-        .setActionDigest(actionKey.getDigest())
-        .setActionResult(actionResult)
-        .build());
-  }
-
-  @Override
-  public ListenableFuture<Iterable<Digest>> findMissingBlobs(Iterable<Digest> digests, ExecutorService service) {
-    throwIfStopped();
-    FindMissingBlobsRequest request = FindMissingBlobsRequest.newBuilder()
-            .setInstanceName(getName())
-            .addAllBlobDigests(digests)
-            .build();
+        .addAllBlobDigests(digests)
+        .build();
     if (request.getSerializedSize() > 4 * 1024 * 1024) {
       throw new IllegalStateException("FINDMISSINGBLOBS IS TOO LARGE");
     }
-    // we could executor here, but it seems unnecessary
-    return Futures.transform(
-        contentAddressableStorageFutureStub
-            .get()
+    return transform(
+        contentAddressableStorageFutureStub.get()
             .withDeadlineAfter(deadlineAfter, deadlineAfterUnits)
             .findMissingBlobs(request),
         (response) -> response.getMissingBlobDigestsList(),
@@ -305,53 +258,63 @@
   @Override
   public CommittingOutputStream getStreamOutput(String name, long expectedSize) {
     throwIfStopped();
+    if (expectedSize == 0) {
+      return new CommittingOutputStream() {
+        @Override
+        public void close() {
+        }
+
+        void writeLengthFail(int len) throws IOException {
+          throw new IOException("write of " + len + " would exceed expectedSize by " + len);
+        }
+
+        @Override
+        public void write(int b) throws IOException {
+          writeLengthFail(1);
+        }
+
+        @Override
+        public void write(byte[] b) throws IOException {
+          writeLengthFail(b.length);
+        }
+
+        @Override
+        public void write(byte[] b, int off, int len) throws IOException {
+          writeLengthFail(len);
+        }
+
+        @Override
+        public ListenableFuture<Long> getCommittedFuture() {
+          return immediateFuture(0l);
+        }
+      };
+    }
     return new CommittingOutputStream() {
-      SettableFuture<Long> committedFuture = SettableFuture.create();
       boolean closed = false;
       String resourceName = name;
-<<<<<<< HEAD
       long writtenBytes = 0;
-=======
-      long written_bytes = 0;
       SettableFuture<WriteResponse> writeResponseFuture = SettableFuture.create();
->>>>>>> 0274ea55
       StreamObserver<WriteRequest> requestObserver = bsStub.get()
           .withDeadlineAfter(deadlineAfter, deadlineAfterUnits)
           .write(
               new StreamObserver<WriteResponse>() {
                 @Override
-<<<<<<< HEAD
-                public void onNext(WriteResponse reply) {
-                  checkState(reply.getCommittedSize() == writtenBytes);
-                  requestObserver.onCompleted();
-                  committedFuture.set(reply.getCommittedSize());
-=======
                 public void onNext(WriteResponse response) {
                   writeResponseFuture.set(response);
->>>>>>> 0274ea55
                 }
 
                 @Override
                 public void onError(Throwable t) {
-<<<<<<< HEAD
-                  committedFuture.setException(t);
-=======
                   writeResponseFuture.setException(
                       new StatusRuntimeException(Status.fromThrowable(t)));
->>>>>>> 0274ea55
                 }
 
                 @Override
                 public void onCompleted() {
-<<<<<<< HEAD
-                  if (!closed) {
+                  if (!closed && !writeResponseFuture.isDone()) {
                     logger.severe("Server closed connection before output stream for " + resourceName + " at " + writtenBytes);
                     // FIXME(werkt) better error, status
-                    committedFuture.setException(
-=======
-                  if (!closed && !writeResponseFuture.isDone()) {
                     writeResponseFuture.setException(
->>>>>>> 0274ea55
                         new RuntimeException("Server closed connection before output stream."));
                   }
                 }
@@ -375,27 +338,22 @@
       }
 
       @Override
-<<<<<<< HEAD
-      public void close() {
-        if (!closed) {
-          closed = true;
-          requestObserver.onNext(WriteRequest.newBuilder()
-              .setFinishWrite(true)
-              .build());
-=======
       public void close() throws IOException {
         boolean finish = !closed && !writeResponseFuture.isDone();
         if (finish) {
           closed = true;
-          requestObserver.onNext(WriteRequest.newBuilder()
-              .setResourceName(resourceName)
-              .setFinishWrite(true)
-              .build());
+          if (expectedSize < 0 || writtenBytes < expectedSize) {
+            WriteRequest.Builder builder = WriteRequest.newBuilder()
+                .setFinishWrite(true);
+            if (writtenBytes == 0) {
+              builder.setResourceName(resourceName);
+            }
+            requestObserver.onNext(builder.build());
+          }
           requestObserver.onCompleted();
         }
-        if (checkWriteResponse() != written_bytes) {
+        if (checkWriteResponse() != writtenBytes) {
           throw new IOException("committed_size did not match bytes written");
->>>>>>> 0274ea55
         }
       }
 
@@ -429,39 +387,31 @@
       @Override
       public void write(byte[] b, int off, int len) throws IOException {
         if (closed) {
-<<<<<<< HEAD
           throw new IOException("stream is closed");
-        }
-        closed = isFinishWrite(writtenBytes + len);
-        WriteRequest request = createWriteRequest(ByteString.copyFrom(b, off, len), closed);
-        requestObserver.onNext(request);
-        writtenBytes += len;
-      }
-
-      @Override
-      public ListenableFuture<Long> getCommittedFuture() {
-        return committedFuture;
-=======
-          throw new IOException();
         }
         if (writeResponseFuture.isDone()) {
           long committedSize = checkWriteResponse();
           throw new IOException("write response with committed_size " + committedSize + " received before write");
         }
-        requestObserver.onNext(WriteRequest.newBuilder()
-            .setResourceName(resourceName)
-            .setData(ByteString.copyFrom(b, off, len))
-            .setWriteOffset(written_bytes)
-            .setFinishWrite(false)
-            .build());
-        written_bytes += len;
->>>>>>> 0274ea55
+        if (expectedSize >= 0 && writtenBytes + len > expectedSize) {
+          throw new IOException("write of " + len + " would exceed expectedSize by " + (writtenBytes + len - expectedSize));
+        }
+        WriteRequest request = createWriteRequest(
+            ByteString.copyFrom(b, off, len),
+            isFinishWrite(writtenBytes + len));
+        requestObserver.onNext(request);
+        writtenBytes += len;
+      }
+
+      @Override
+      public ListenableFuture<Long> getCommittedFuture() {
+        return transform(writeResponseFuture, (writeResponse) -> writeResponse.getCommittedSize());
       }
     };
   }
 
   @Override
-  public InputStream newStreamInput(String name, long offset) throws IOException, InterruptedException {
+  public InputStream newStreamInput(String name, long offset) throws IOException {
     throwIfStopped();
     Iterator<ReadResponse> replies = bsBlockingStub
         .get()
@@ -522,8 +472,7 @@
       Digest rootDigest,
       int pageSize,
       String pageToken,
-      ImmutableList.Builder<Directory> directories,
-      boolean acceptMissing) {
+      ImmutableList.Builder<Directory> directories) {
     throwIfStopped();
     Iterator<GetTreeResponse> replies = contentAddressableStorageBlockingStub
         .get()
