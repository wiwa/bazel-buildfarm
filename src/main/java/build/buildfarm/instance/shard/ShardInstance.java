--- conflicted
+++ resolved
@@ -176,11 +176,6 @@
       Gauge.build().name("worker_pool_size").help("Active worker pool size.").register();
   private static final Gauge queueSize =
       Gauge.build().name("queue_size").labelNames("queue_name").help("Queue size.").register();
-<<<<<<< HEAD
-  private static final Gauge casLookupSize =
-      Gauge.build().name("cas_lookup_size").help("CAS lookup size.").register();
-=======
->>>>>>> 1e0b4b33
   private static final Gauge blockedActionsSize =
       Gauge.build().name("blocked_actions_size").help("The number of blocked actions").register();
   private static final Gauge blockedInvocationsSize =
