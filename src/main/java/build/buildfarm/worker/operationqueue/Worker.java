--- conflicted
+++ resolved
@@ -60,10 +60,6 @@
 import build.buildfarm.worker.OutputDirectory;
 import build.buildfarm.worker.Pipeline;
 import build.buildfarm.worker.PipelineStage;
-<<<<<<< HEAD
-=======
-import build.buildfarm.worker.Poller;
->>>>>>> 0274ea55
 import build.buildfarm.worker.PutOperationStage;
 import build.buildfarm.worker.ReportResultStage;
 import build.buildfarm.worker.RetryingMatchListener;
@@ -102,7 +98,6 @@
 import java.util.ArrayList;
 import java.util.Collection;
 import java.util.Collections;
-import java.util.HashSet;
 import java.util.List;
 import java.util.Map;
 import java.util.Set;
@@ -198,7 +193,6 @@
         digestUtil,
         channel,
         60 /* FIXME CONFIG */, TimeUnit.SECONDS,
-        createStubRetrier(),
         uploader);
   }
 
@@ -451,7 +445,6 @@
       }
 
       @Override
-<<<<<<< HEAD
       public void match(MatchListener listener) throws InterruptedException {
         RetryingMatchListener dedupMatchListener = new RetryingMatchListener() {
           boolean matched = false;
@@ -505,31 +498,12 @@
         while (!dedupMatchListener.getMatched()) {
           operationQueueInstance.match(config.getPlatform(), dedupMatchListener);
         }
-=======
-      public void match(InterruptingConsumer<Operation> onMatch)
-          throws InterruptedException {
-        operationQueueInstance.match(
-            getPlatform(),
-            (operation) -> {
-              if (activeOperations.contains(operation.getName())) {
-                onMatch.accept(null);
-              } else {
-                activeOperations.add(operation.getName());
-                onMatch.accept(operation);
-              }
-              return true;
-            });
->>>>>>> 0274ea55
       }
 
       @Override
       public void requeue(Operation operation) throws InterruptedException {
         try {
-<<<<<<< HEAD
           deactivate(operation.getName());
-=======
-          deactivate(operation);
->>>>>>> 0274ea55
           ExecuteOperationMetadata metadata =
               operation.getMetadata().unpack(ExecuteOperationMetadata.class);
 
@@ -547,11 +521,6 @@
       }
 
       @Override
-      public void deactivate(String operationName) {
-        activeOperations.remove(operationName);
-      }
-
-      @Override
       public void logInfo(String msg) {
         logger.info(msg);
       }
@@ -582,14 +551,6 @@
       }
 
       @Override
-<<<<<<< HEAD
-      public int getTreePageSize() {
-        return config.getTreePageSize();
-      }
-
-      @Override
-=======
->>>>>>> 0274ea55
       public boolean hasDefaultActionTimeout() {
         return config.hasDefaultActionTimeout();
       }
@@ -742,16 +703,12 @@
       }
 
       @Override
-<<<<<<< HEAD
+      public void deactivate(String operationName) {
+        activeOperations.remove(operationName);
+      }
+
+      @Override
       public boolean putOperation(Operation operation, Action action) throws InterruptedException {
-=======
-      public void deactivate(Operation operation) {
-        activeOperations.remove(operation.getName());
-      }
-
-      @Override
-      public boolean putOperation(Operation operation) throws InterruptedException {
->>>>>>> 0274ea55
         return operationQueueInstance.putOperation(operation);
       }
 
@@ -767,21 +724,12 @@
       }
     };
 
-<<<<<<< HEAD
     PipelineStage completeStage = new PutOperationStage((operation) -> context.deactivate(operation.getName()));
     PipelineStage errorStage = completeStage; /* new ErrorStage(); */
     PipelineStage reportResultStage = new ReportResultStage(context, completeStage, errorStage);
     PipelineStage executeActionStage = new ExecuteActionStage(context, reportResultStage, errorStage);
     reportResultStage.setInput(executeActionStage);
     PipelineStage inputFetchStage = new InputFetchStage(context, executeActionStage, new PutOperationStage(context::requeue));
-=======
-    PipelineStage completeStage = new PutOperationStage(workerContext::deactivate);
-    PipelineStage errorStage = completeStage; /* new ErrorStage(); */
-    PipelineStage reportResultStage = new ReportResultStage(workerContext, completeStage, errorStage);
-    PipelineStage executeActionStage = new ExecuteActionStage(workerContext, reportResultStage, errorStage);
-    reportResultStage.setInput(executeActionStage);
-    PipelineStage inputFetchStage = new InputFetchStage(workerContext, executeActionStage, new PutOperationStage(workerContext::requeue));
->>>>>>> 0274ea55
     executeActionStage.setInput(inputFetchStage);
     PipelineStage matchStage = new MatchStage(context, inputFetchStage, errorStage);
     inputFetchStage.setInput(matchStage);
